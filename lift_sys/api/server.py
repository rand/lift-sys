--- conflicted
+++ resolved
@@ -3,11 +3,8 @@
 
 import asyncio
 import json
-<<<<<<< HEAD
 from collections import deque
 from datetime import datetime
-=======
->>>>>>> fb9f7568
 from typing import AsyncIterator, Dict, Optional
 
 import uvicorn
@@ -310,7 +307,6 @@
         raise HTTPException(status_code=404, detail="plan not initialised")
     plan = STATE.planner.current_plan
     from dataclasses import asdict
-<<<<<<< HEAD
 
     state = STATE.planner.state
     nodes = []
@@ -408,39 +404,34 @@
         goals=plan.goals,
         ir=ir.to_dict() if ir else None,
         telemetry=telemetry,
-=======
-    return PlanResponse(
-        steps=[asdict(step) for step in plan.steps],
-        goals=plan.goals,
         decision_literals={key: value.to_dict() for key, value in plan.decision_literals.items()},
         recent_events=STATE.planner.recent_events(),
->>>>>>> fb9f7568
     )
 
 
 async def websocket_emitter() -> AsyncIterator[str]:
-<<<<<<< HEAD
+    # Emit initial planner ready event
+    yield json.dumps({"type": "planner_ready", "data": {}})
+
+    # Subscribe to general progress events
     queue = STATE.subscribe_progress()
     try:
         while True:
+            # Check for planner events
+            planner_events = STATE.planner.consume_events()
+            for event in planner_events:
+                yield json.dumps(event)
+
+            # Check for general progress events
             try:
-                event = await asyncio.wait_for(queue.get(), timeout=5.0)
+                event = await asyncio.wait_for(queue.get(), timeout=0.2)
                 yield json.dumps(event)
             except asyncio.TimeoutError:
+                # Send heartbeat every 5 seconds
                 heartbeat = {"type": "heartbeat", "timestamp": datetime.utcnow().isoformat() + "Z"}
                 yield json.dumps(heartbeat)
     finally:
         STATE.unsubscribe_progress(queue)
-=======
-    yield json.dumps({"type": "planner_ready", "data": {}})
-    while True:
-        events = STATE.planner.consume_events()
-        if events:
-            for event in events:
-                yield json.dumps(event)
-        else:
-            await asyncio.sleep(0.2)
->>>>>>> fb9f7568
 
 
 @app.websocket("/ws/progress")
