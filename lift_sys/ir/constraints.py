--- conflicted
+++ resolved
@@ -15,7 +15,6 @@
 import uuid
 from dataclasses import dataclass, field
 from enum import Enum
-import uuid
 from typing import Any
 
 
@@ -123,26 +122,6 @@
     severity: ConstraintSeverity = ConstraintSeverity.ERROR
     """Severity of constraint violation (error blocks generation, warning logs)"""
 
-<<<<<<< HEAD
-    # Phase 2 metadata fields
-    id: str = field(default_factory=lambda: str(uuid.uuid4()))
-    """Stable identifier for referencing constraints across systems"""
-
-    applies_to: list[str] = field(default_factory=list)
-    """IDs of IR elements (e.g., holes) the constraint applies to"""
-
-    source: str = ""
-    """Where this constraint originated (human, agent, verification, etc.)"""
-
-    impact: str = ""
-    """Description of the expected impact or rationale"""
-
-    locked: bool = False
-    """Whether this constraint represents a locked design decision"""
-
-    metadata: dict[str, Any] = field(default_factory=dict)
-    """Arbitrary metadata for downstream consumers"""
-=======
     # Phase 2: ICS alignment fields
     id: str = field(default_factory=lambda: str(uuid.uuid4()))
     """Unique identifier for this constraint (auto-generated if not provided)"""
@@ -161,7 +140,6 @@
 
     metadata: dict[str, Any] = field(default_factory=dict)
     """Additional metadata about this constraint"""
->>>>>>> 497e3621
 
     def to_dict(self) -> dict[str, Any]:
         """Serialize constraint to dictionary."""
@@ -170,11 +148,7 @@
             "description": self.description,
             "severity": self.severity.value,
             "id": self.id,
-<<<<<<< HEAD
-            "appliesTo": self.applies_to,
-=======
             "appliesTo": self.applies_to,  # Frontend uses camelCase
->>>>>>> 497e3621
             "source": self.source,
             "impact": self.impact,
             "locked": self.locked,
@@ -200,11 +174,7 @@
                 type=constraint_type,
                 description=data.get("description", ""),
                 severity=ConstraintSeverity(data.get("severity", ConstraintSeverity.ERROR.value)),
-<<<<<<< HEAD
-                id=data.get("id", data.get("constraintId", str(uuid.uuid4()))),
-=======
                 id=data.get("id", str(uuid.uuid4())),
->>>>>>> 497e3621
                 applies_to=data.get("appliesTo", data.get("applies_to", [])),
                 source=data.get("source", ""),
                 impact=data.get("impact", ""),
@@ -264,12 +234,8 @@
             ),
             description=data.get("description", ""),
             severity=ConstraintSeverity(data.get("severity", ConstraintSeverity.ERROR.value)),
-<<<<<<< HEAD
-            id=data.get("id", data.get("constraintId", str(uuid.uuid4()))),
-=======
             # Phase 2 fields
             id=data.get("id", str(uuid.uuid4())),
->>>>>>> 497e3621
             applies_to=data.get("appliesTo", data.get("applies_to", [])),
             source=data.get("source", ""),
             impact=data.get("impact", ""),
@@ -343,13 +309,6 @@
             loop_variable=data.get("loop_variable"),
             description=data.get("description", ""),
             severity=ConstraintSeverity(data.get("severity", ConstraintSeverity.ERROR.value)),
-            # Phase 2 fields
-            id=data.get("id", str(uuid.uuid4())),
-            applies_to=data.get("appliesTo", data.get("applies_to", [])),
-            source=data.get("source", ""),
-            impact=data.get("impact", ""),
-            locked=data.get("locked", False),
-            metadata=data.get("metadata", {}),
         )
 
 
@@ -552,13 +511,6 @@
             max_distance=data.get("max_distance"),
             description=data.get("description", ""),
             severity=ConstraintSeverity(data.get("severity", ConstraintSeverity.ERROR.value)),
-            # Phase 2 fields
-            id=data.get("id", str(uuid.uuid4())),
-            applies_to=data.get("appliesTo", data.get("applies_to", [])),
-            source=data.get("source", ""),
-            impact=data.get("impact", ""),
-            locked=data.get("locked", False),
-            metadata=data.get("metadata", {}),
         )
 
 
